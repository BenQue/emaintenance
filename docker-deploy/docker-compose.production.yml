version: '3.8'

services:
  # PostgreSQL Database
  postgres:
    image: postgres:16-alpine
    container_name: ${PROJECT_NAME:-emaintenance}_postgres_1
    restart: unless-stopped
    environment:
      POSTGRES_DB: ${DB_NAME:-emaintenance}
      POSTGRES_USER: ${DB_USER:-postgres}
      POSTGRES_PASSWORD: ${DB_PASSWORD}
      POSTGRES_INITDB_ARGS: "--encoding=UTF8 --lc-collate=C --lc-ctype=C"
      TZ: Asia/Shanghai
    volumes:
      - postgres_data:/var/lib/postgresql/data
      - ./database/init:/docker-entrypoint-initdb.d:ro
      - ./database/seeds:/docker-entrypoint-initdb.d/seeds:ro
      - postgres_logs:/var/log/postgresql
    ports:
      - "5433:5432"
    networks:
      - emaintenance_network
    command: >
      postgres 
      -c max_connections=200
      -c shared_buffers=256MB
      -c effective_cache_size=1GB
      -c work_mem=4MB
      -c maintenance_work_mem=64MB
      -c random_page_cost=1.1
      -c temp_file_limit=2GB
      -c log_min_duration_statement=1000
      -c log_checkpoints=on
      -c log_connections=on
      -c log_disconnections=on
      -c log_lock_waits=on
      -c log_statement=all
      -c logging_collector=on
      -c log_directory=/var/log/postgresql
      -c log_filename=postgresql-%Y-%m-%d_%H%M%S.log
    healthcheck:
      test: ["CMD-SHELL", "pg_isready -U ${DB_USER:-postgres} -d ${DB_NAME:-emaintenance}"]
      interval: 10s
      timeout: 5s
      retries: 5
      start_period: 30s

  # Redis Cache
  redis:
    image: redis:7-alpine
    container_name: ${PROJECT_NAME:-emaintenance}_redis_1
    restart: unless-stopped
    environment:
      TZ: Asia/Shanghai
    volumes:
      - redis_data:/data
      - redis_logs:/var/log/redis
    ports:
      - "6379:6379"
    networks:
      - emaintenance_network
    command: >
      redis-server 
      --requirepass ${REDIS_PASSWORD}
      --appendonly yes
      --appendfsync everysec
      --auto-aof-rewrite-percentage 100
      --auto-aof-rewrite-min-size 64mb
      --maxmemory 512mb
      --maxmemory-policy allkeys-lru
      --timeout 300
      --tcp-keepalive 60
      --logfile /var/log/redis/redis.log
      --loglevel notice
    healthcheck:
      test: ["CMD", "redis-cli", "--raw", "incr", "ping"]
      interval: 10s
      timeout: 3s
      retries: 5
      start_period: 10s

  # User Service
  user-service:
    build:
      context: ..
<<<<<<< HEAD
      dockerfile: docker-deploy/dockerfiles/Dockerfile.api.fixed
=======
      dockerfile: apps/api/user-service/Dockerfile
>>>>>>> 88c37804
      args:
        SERVICE_NAME: user-service
    container_name: ${PROJECT_NAME:-emaintenance}_user-service_1
    restart: unless-stopped
    environment:
      NODE_ENV: production
      DATABASE_URL: ${DATABASE_URL}
      JWT_SECRET: ${JWT_SECRET}
      JWT_EXPIRES_IN: ${JWT_EXPIRES_IN:-7d}
      REDIS_URL: ${REDIS_URL}
      LOG_LEVEL: ${LOG_LEVEL:-info}
      PORT: 3001
      CORS_ORIGIN: ${CORS_ORIGIN}
      TZ: Asia/Shanghai
      # Rate limiting
      RATE_LIMIT_WINDOW: ${RATE_LIMIT_WINDOW:-15}
      RATE_LIMIT_MAX_REQUESTS: ${RATE_LIMIT_MAX_REQUESTS:-1000}
      # Security settings
      SESSION_TIMEOUT: ${SESSION_TIMEOUT:-3600000}
      PASSWORD_MIN_LENGTH: ${PASSWORD_MIN_LENGTH:-12}
      # Admin user configuration
      ADMIN_EMAIL: ${ADMIN_EMAIL:-admin@emaintenance.com}
      ADMIN_PASSWORD: ${ADMIN_PASSWORD}
    volumes:
      - user_service_logs:/app/logs
      - /etc/localtime:/etc/localtime:ro
    ports:
      - "3001:3001"
    networks:
      - emaintenance_network
    depends_on:
      postgres:
        condition: service_healthy
      redis:
        condition: service_healthy
    healthcheck:
      test: ["CMD", "curl", "-f", "http://localhost:3001/health"]
      interval: 30s
      timeout: 10s
      retries: 3
      start_period: 40s

  # Work Order Service
  work-order-service:
    build:
      context: ..
<<<<<<< HEAD
      dockerfile: docker-deploy/dockerfiles/Dockerfile.api.fixed
=======
      dockerfile: apps/api/work-order-service/Dockerfile
>>>>>>> 88c37804
      args:
        SERVICE_NAME: work-order-service
    container_name: ${PROJECT_NAME:-emaintenance}_work-order-service_1
    restart: unless-stopped
    environment:
      NODE_ENV: production
      DATABASE_URL: ${DATABASE_URL}
      JWT_SECRET: ${JWT_SECRET}
      REDIS_URL: ${REDIS_URL}
      LOG_LEVEL: ${LOG_LEVEL:-info}
      PORT: 3002
      USER_SERVICE_URL: ${USER_SERVICE_URL:-http://user-service:3001}
      ASSET_SERVICE_URL: ${ASSET_SERVICE_URL:-http://asset-service:3003}
      CORS_ORIGIN: ${CORS_ORIGIN}
      TZ: Asia/Shanghai
      # Rate limiting
      RATE_LIMIT_WINDOW: ${RATE_LIMIT_WINDOW:-15}
      RATE_LIMIT_MAX_REQUESTS: ${RATE_LIMIT_MAX_REQUESTS:-1000}
    volumes:
      - work_order_service_logs:/app/logs
      - work_order_uploads:/app/uploads
      - /etc/localtime:/etc/localtime:ro
    ports:
      - "3002:3002"
    networks:
      - emaintenance_network
    depends_on:
      postgres:
        condition: service_healthy
      redis:
        condition: service_healthy
      user-service:
        condition: service_healthy
    healthcheck:
      test: ["CMD", "curl", "-f", "http://localhost:3002/health"]
      interval: 30s
      timeout: 10s
      retries: 3
      start_period: 40s

  # Asset Service
  asset-service:
    build:
      context: ..
<<<<<<< HEAD
      dockerfile: docker-deploy/dockerfiles/Dockerfile.api.fixed
=======
      dockerfile: apps/api/asset-service/Dockerfile
>>>>>>> 88c37804
      args:
        SERVICE_NAME: asset-service
    container_name: ${PROJECT_NAME:-emaintenance}_asset-service_1
    restart: unless-stopped
    environment:
      NODE_ENV: production
      DATABASE_URL: ${DATABASE_URL}
      JWT_SECRET: ${JWT_SECRET}
      REDIS_URL: ${REDIS_URL}
      LOG_LEVEL: ${LOG_LEVEL:-info}
      PORT: 3003
      USER_SERVICE_URL: ${USER_SERVICE_URL:-http://user-service:3001}
      CORS_ORIGIN: ${CORS_ORIGIN}
      TZ: Asia/Shanghai
      # Rate limiting
      RATE_LIMIT_WINDOW: ${RATE_LIMIT_WINDOW:-15}
      RATE_LIMIT_MAX_REQUESTS: ${RATE_LIMIT_MAX_REQUESTS:-1000}
    volumes:
      - asset_service_logs:/app/logs
      - asset_uploads:/app/uploads
      - /etc/localtime:/etc/localtime:ro
    ports:
      - "3003:3003"
    networks:
      - emaintenance_network
    depends_on:
      postgres:
        condition: service_healthy
      redis:
        condition: service_healthy
      user-service:
        condition: service_healthy
    healthcheck:
<<<<<<< HEAD
      test: ["CMD", "curl", "-f", "http://localhost:3003/health"]
=======
      test: ["CMD", "curl", "-f", "http://localhost:3003/api/health"]
>>>>>>> 88c37804
      interval: 30s
      timeout: 10s
      retries: 3
      start_period: 40s

  # Next.js Web Application
  web:
    build:
      context: ..
<<<<<<< HEAD
      dockerfile: docker-deploy/dockerfiles/Dockerfile.web.fixed
    container_name: ${PROJECT_NAME:-emaintenance}_web_1
    restart: unless-stopped
=======
      dockerfile: apps/web/Dockerfile
      args:
        NODE_ENV: production
        NEXT_PUBLIC_API_URL: ${NEXT_PUBLIC_API_URL:-http://10.163.144.13}
        NEXT_PUBLIC_USER_SERVICE_URL: ${NEXT_PUBLIC_USER_SERVICE_URL:-http://10.163.144.13:3001}
        NEXT_PUBLIC_WORK_ORDER_SERVICE_URL: ${NEXT_PUBLIC_WORK_ORDER_SERVICE_URL:-http://10.163.144.13:3002}
        NEXT_PUBLIC_ASSET_SERVICE_URL: ${NEXT_PUBLIC_ASSET_SERVICE_URL:-http://10.163.144.13:3003}
    container_name: emaintenance-web
>>>>>>> 88c37804
    environment:
      NODE_ENV: production
      NEXT_PUBLIC_API_URL: ${NEXT_PUBLIC_API_URL}
      NEXT_PUBLIC_USER_SERVICE_URL: ${NEXT_PUBLIC_USER_SERVICE_URL}
      NEXT_PUBLIC_WORK_ORDER_SERVICE_URL: ${NEXT_PUBLIC_WORK_ORDER_SERVICE_URL}
      NEXT_PUBLIC_ASSET_SERVICE_URL: ${NEXT_PUBLIC_ASSET_SERVICE_URL}
      PORT: 3000
      TZ: Asia/Shanghai
    volumes:
      - web_logs:/app/.next/logs
      - /etc/localtime:/etc/localtime:ro
    ports:
      - "3000:3000"
    networks:
      - emaintenance_network
    depends_on:
      user-service:
        condition: service_healthy
      work-order-service:
        condition: service_healthy
      asset-service:
        condition: service_healthy
    healthcheck:
<<<<<<< HEAD
      test: ["CMD", "curl", "-f", "http://localhost:3000/api/health"]
=======
      test: ["CMD", "curl", "-f", "http://localhost:3000"]
>>>>>>> 88c37804
      interval: 30s
      timeout: 10s
      retries: 3
      start_period: 60s

  # Nginx Reverse Proxy
  nginx:
    image: nginx:alpine
    container_name: ${PROJECT_NAME:-emaintenance}_nginx_1
    restart: unless-stopped
    environment:
      TZ: Asia/Shanghai
    volumes:
      - ./nginx/nginx.fixed.conf:/etc/nginx/nginx.conf:ro
      - nginx_logs:/var/log/nginx
      - /etc/localtime:/etc/localtime:ro
    ports:
      - "${HTTP_PORT:-3030}:80"
      - "${HTTPS_PORT:-443}:443"
    networks:
      - emaintenance_network
    depends_on:
      - web
      - user-service
      - work-order-service
      - asset-service
    healthcheck:
      test: ["CMD", "curl", "-f", "http://localhost/health"]
      interval: 30s
      timeout: 10s
      retries: 3
      start_period: 10s

  # Optional: Database Backup Service
  db-backup:
    image: postgres:16-alpine
    container_name: ${PROJECT_NAME:-emaintenance}_db-backup_1
    restart: "no"
    environment:
      POSTGRES_DB: ${DB_NAME:-emaintenance}
      POSTGRES_USER: ${DB_USER:-postgres}
      POSTGRES_PASSWORD: ${DB_PASSWORD}
      BACKUP_SCHEDULE: ${BACKUP_SCHEDULE:-"0 2 * * *"}
      BACKUP_RETENTION_DAYS: ${BACKUP_RETENTION_DAYS:-30}
      TZ: Asia/Shanghai
    volumes:
      - postgres_backups:/backups
      - ./scripts/backup-database.sh:/backup-database.sh:ro
      - /etc/localtime:/etc/localtime:ro
    networks:
      - emaintenance_network
    depends_on:
      postgres:
        condition: service_healthy
    command: >
      sh -c "
        echo 'Database backup service configured'
        echo 'Schedule: ${BACKUP_SCHEDULE:-0 2 * * *}'
        echo 'Retention: ${BACKUP_RETENTION_DAYS:-30} days'
        echo 'Manual backup: docker exec ${PROJECT_NAME:-emaintenance}_db-backup_1 /backup-database.sh'
        tail -f /dev/null
      "
    profiles: ["backup"]

  # Prisma migrations runner (one-off)
  migrations:
    build:
      context: ..
      dockerfile: packages/database/Dockerfile
      args:
        NODE_ENV: production
    container_name: emaintenance-migrations
    environment:
      NODE_ENV: production
      DATABASE_URL: postgresql://postgres:${DB_PASSWORD:-Emaint2024!}@database:5432/emaintenance
    depends_on:
      database:
        condition: service_healthy
    networks:
      - emaintenance-network
    restart: "no"
    command: ["sh", "-lc", "npm run db:generate && npm run db:push && npm run db:seed"]

volumes:
  # Database volumes
  postgres_data:
    driver: local
    driver_opts:
      type: none
      o: bind
      device: ${DATA_DIR:-/opt/emaintenance/data}/postgres
  postgres_logs:
    driver: local
    driver_opts:
      type: none
      o: bind
      device: ${LOG_DIR:-/opt/emaintenance/logs}/postgres
  postgres_backups:
    driver: local
    driver_opts:
      type: none
      o: bind
      device: ${BACKUP_DIR:-/opt/emaintenance/backups}/postgres

  # Redis volumes
  redis_data:
    driver: local
    driver_opts:
      type: none
      o: bind
      device: ${DATA_DIR:-/opt/emaintenance/data}/redis
  redis_logs:
    driver: local
    driver_opts:
      type: none
      o: bind
      device: ${LOG_DIR:-/opt/emaintenance/logs}/redis

  # Application service volumes
  user_service_logs:
    driver: local
    driver_opts:
      type: none
      o: bind
      device: ${LOG_DIR:-/opt/emaintenance/logs}/user-service
  work_order_service_logs:
    driver: local
    driver_opts:
      type: none
      o: bind
      device: ${LOG_DIR:-/opt/emaintenance/logs}/work-order-service
  asset_service_logs:
    driver: local
    driver_opts:
      type: none
      o: bind
      device: ${LOG_DIR:-/opt/emaintenance/logs}/asset-service
  web_logs:
    driver: local
    driver_opts:
      type: none
      o: bind
      device: ${LOG_DIR:-/opt/emaintenance/logs}/web

  # Nginx logs
  nginx_logs:
    driver: local
    driver_opts:
      type: none
      o: bind
      device: ${LOG_DIR:-/opt/emaintenance/logs}/nginx

  # Upload volumes
  work_order_uploads:
    driver: local
    driver_opts:
      type: none
      o: bind
      device: ${DATA_DIR:-/opt/emaintenance/data}/uploads/work-orders
  asset_uploads:
    driver: local
    driver_opts:
      type: none
      o: bind
      device: ${DATA_DIR:-/opt/emaintenance/data}/uploads/assets

networks:
<<<<<<< HEAD
  emaintenance_network:
    driver: bridge
    ipam:
      config:
        - subnet: 172.20.0.0/16
=======
  emaintenance-network:
    driver: bridge
>>>>>>> 88c37804
<|MERGE_RESOLUTION|>--- conflicted
+++ resolved
@@ -84,11 +84,7 @@
   user-service:
     build:
       context: ..
-<<<<<<< HEAD
       dockerfile: docker-deploy/dockerfiles/Dockerfile.api.fixed
-=======
-      dockerfile: apps/api/user-service/Dockerfile
->>>>>>> 88c37804
       args:
         SERVICE_NAME: user-service
     container_name: ${PROJECT_NAME:-emaintenance}_user-service_1
@@ -135,11 +131,7 @@
   work-order-service:
     build:
       context: ..
-<<<<<<< HEAD
       dockerfile: docker-deploy/dockerfiles/Dockerfile.api.fixed
-=======
-      dockerfile: apps/api/work-order-service/Dockerfile
->>>>>>> 88c37804
       args:
         SERVICE_NAME: work-order-service
     container_name: ${PROJECT_NAME:-emaintenance}_work-order-service_1
@@ -184,11 +176,7 @@
   asset-service:
     build:
       context: ..
-<<<<<<< HEAD
       dockerfile: docker-deploy/dockerfiles/Dockerfile.api.fixed
-=======
-      dockerfile: apps/api/asset-service/Dockerfile
->>>>>>> 88c37804
       args:
         SERVICE_NAME: asset-service
     container_name: ${PROJECT_NAME:-emaintenance}_asset-service_1
@@ -222,11 +210,7 @@
       user-service:
         condition: service_healthy
     healthcheck:
-<<<<<<< HEAD
       test: ["CMD", "curl", "-f", "http://localhost:3003/health"]
-=======
-      test: ["CMD", "curl", "-f", "http://localhost:3003/api/health"]
->>>>>>> 88c37804
       interval: 30s
       timeout: 10s
       retries: 3
@@ -236,20 +220,9 @@
   web:
     build:
       context: ..
-<<<<<<< HEAD
       dockerfile: docker-deploy/dockerfiles/Dockerfile.web.fixed
     container_name: ${PROJECT_NAME:-emaintenance}_web_1
     restart: unless-stopped
-=======
-      dockerfile: apps/web/Dockerfile
-      args:
-        NODE_ENV: production
-        NEXT_PUBLIC_API_URL: ${NEXT_PUBLIC_API_URL:-http://10.163.144.13}
-        NEXT_PUBLIC_USER_SERVICE_URL: ${NEXT_PUBLIC_USER_SERVICE_URL:-http://10.163.144.13:3001}
-        NEXT_PUBLIC_WORK_ORDER_SERVICE_URL: ${NEXT_PUBLIC_WORK_ORDER_SERVICE_URL:-http://10.163.144.13:3002}
-        NEXT_PUBLIC_ASSET_SERVICE_URL: ${NEXT_PUBLIC_ASSET_SERVICE_URL:-http://10.163.144.13:3003}
-    container_name: emaintenance-web
->>>>>>> 88c37804
     environment:
       NODE_ENV: production
       NEXT_PUBLIC_API_URL: ${NEXT_PUBLIC_API_URL}
@@ -273,11 +246,7 @@
       asset-service:
         condition: service_healthy
     healthcheck:
-<<<<<<< HEAD
       test: ["CMD", "curl", "-f", "http://localhost:3000/api/health"]
-=======
-      test: ["CMD", "curl", "-f", "http://localhost:3000"]
->>>>>>> 88c37804
       interval: 30s
       timeout: 10s
       retries: 3
@@ -445,13 +414,8 @@
       device: ${DATA_DIR:-/opt/emaintenance/data}/uploads/assets
 
 networks:
-<<<<<<< HEAD
   emaintenance_network:
     driver: bridge
     ipam:
       config:
-        - subnet: 172.20.0.0/16
-=======
-  emaintenance-network:
-    driver: bridge
->>>>>>> 88c37804
+        - subnet: 172.20.0.0/16